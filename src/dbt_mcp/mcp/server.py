import logging
import time
from collections.abc import AsyncIterator, Callable, Sequence
from contextlib import (
    AbstractAsyncContextManager,
    asynccontextmanager,
)
from typing import Any

from dbtlabs_vortex.producer import shutdown
from mcp.server.fastmcp import FastMCP
from mcp.server.lowlevel.server import LifespanResultT
from mcp.types import (
    ContentBlock,
    TextContent,
)

from dbt_mcp.config.config import Config
from dbt_mcp.dbt_admin.tools import register_admin_api_tools
from dbt_mcp.dbt_cli.tools import register_dbt_cli_tools
from dbt_mcp.dbt_codegen.tools import register_dbt_codegen_tools
from dbt_mcp.discovery.tools import register_discovery_tools
from dbt_mcp.semantic_layer.client import DefaultSemanticLayerClientProvider
from dbt_mcp.semantic_layer.tools import register_sl_tools
from dbt_mcp.sql.tools import SqlToolsManager, register_sql_tools
from dbt_mcp.tracking.tracking import UsageTracker

logger = logging.getLogger(__name__)


class DbtMCP(FastMCP):
    def __init__(
        self,
        config: Config,
        usage_tracker: UsageTracker,
        lifespan: Callable[["DbtMCP"], AbstractAsyncContextManager[LifespanResultT]],
        *args: Any,
        **kwargs: Any,
    ) -> None:
        super().__init__(*args, **kwargs, lifespan=lifespan)
        self.usage_tracker = usage_tracker
        self.config = config

    async def call_tool(
        self, name: str, arguments: dict[str, Any]
    ) -> Sequence[ContentBlock] | dict[str, Any]:
        logger.info(f"Calling tool: {name}")
        result = None
        start_time = int(time.time() * 1000)
        try:
            result = await super().call_tool(
                name,
                arguments,
            )
        except Exception as e:
            end_time = int(time.time() * 1000)
            logger.error(
                f"Error calling tool: {name} with arguments: {arguments} "
                + f"in {end_time - start_time}ms: {e}"
            )
            self.usage_tracker.emit_tool_called_event(
                config=self.config.tracking_config,
                tool_name=name,
                arguments=arguments,
                start_time_ms=start_time,
                end_time_ms=end_time,
                error_message=str(e),
            )
            return [
                TextContent(
                    type="text",
                    text=str(e),
                )
            ]
        end_time = int(time.time() * 1000)
        logger.info(f"Tool {name} called successfully in {end_time - start_time}ms")
        self.usage_tracker.emit_tool_called_event(
            config=self.config.tracking_config,
            tool_name=name,
            arguments=arguments,
            start_time_ms=start_time,
            end_time_ms=end_time,
            error_message=None,
        )
        return result


@asynccontextmanager
async def app_lifespan(server: DbtMCP) -> AsyncIterator[None]:
    logger.info("Starting MCP server")
    try:
        yield
    except Exception as e:
        logger.error(f"Error in MCP server: {e}")
        raise e
    finally:
        logger.info("Shutting down MCP server")
        try:
            await SqlToolsManager.close()
        except Exception:
            logger.exception("Error closing SQL tools manager")
        try:
            shutdown()
        except Exception:
            logger.exception("Error shutting down MCP server")


async def create_dbt_mcp(config: Config) -> DbtMCP:
    dbt_mcp = DbtMCP(
        config=config,
        usage_tracker=UsageTracker(),
        name="dbt",
        lifespan=app_lifespan,
    )

    if config.semantic_layer_config_provider:
        logger.info("Registering semantic layer tools")
        register_sl_tools(
            dbt_mcp,
            config_provider=config.semantic_layer_config_provider,
            client_provider=DefaultSemanticLayerClientProvider(
                config_provider=config.semantic_layer_config_provider,
            ),
            exclude_tools=config.disable_tools,
        )

    if config.discovery_config_provider:
        logger.info("Registering discovery tools")
        register_discovery_tools(
            dbt_mcp, config.discovery_config_provider, config.disable_tools
        )

    if config.dbt_cli_config:
        logger.info("Registering dbt cli tools")
        register_dbt_cli_tools(dbt_mcp, config.dbt_cli_config, config.disable_tools)

<<<<<<< HEAD
    if config.dbt_codegen_config:
        logger.info("Registering dbt codegen tools")
        register_dbt_codegen_tools(
            dbt_mcp, config.dbt_codegen_config, config.disable_tools
        )

    if config.admin_api_config:
=======
    if config.admin_api_config_provider:
>>>>>>> ac74fb74
        logger.info("Registering dbt admin API tools")
        register_admin_api_tools(
            dbt_mcp, config.admin_api_config_provider, config.disable_tools
        )

    if config.sql_config_provider:
        logger.info("Registering SQL tools")
        await register_sql_tools(
            dbt_mcp, config.sql_config_provider, config.disable_tools
        )

    return dbt_mcp<|MERGE_RESOLUTION|>--- conflicted
+++ resolved
@@ -134,17 +134,13 @@
         logger.info("Registering dbt cli tools")
         register_dbt_cli_tools(dbt_mcp, config.dbt_cli_config, config.disable_tools)
 
-<<<<<<< HEAD
     if config.dbt_codegen_config:
         logger.info("Registering dbt codegen tools")
         register_dbt_codegen_tools(
             dbt_mcp, config.dbt_codegen_config, config.disable_tools
         )
 
-    if config.admin_api_config:
-=======
     if config.admin_api_config_provider:
->>>>>>> ac74fb74
         logger.info("Registering dbt admin API tools")
         register_admin_api_tools(
             dbt_mcp, config.admin_api_config_provider, config.disable_tools
